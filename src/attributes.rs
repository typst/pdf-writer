--- conflicted
+++ resolved
@@ -410,12 +410,8 @@
 #[derive(Debug, Copy, Clone, Default, Eq, PartialEq, Hash)]
 pub enum BlockAlign {
     /// At the start of the block advance direction.
-<<<<<<< HEAD
-    #[default]
-    Begin,
-=======
+    #[default]
     Before,
->>>>>>> 3c0337f2
     /// Centered.
     Middle,
     /// At the end of the block advance direction.
