use super::*;

/// Settings that should be applied while writing a PDF file.
#[derive(Debug, Clone, Copy)]
pub struct Settings {
    /// Whether to enable pretty-writing. In this case, `pdf-writer` will 
    /// serialize PDFs in such a way that they are easier to read by humans by 
    /// applying more padding and indentation, at the cost of larger file sizes.
    /// If disabled, `pdf-writer` will serialize objects as compactly as 
    /// possible, leading to better file sizes but making it harder to inspect 
    /// the file manually.
    pub pretty: bool,
}

impl Default for Settings {
    fn default() -> Self {
        Self { pretty: true }
    }
}

/// A builder for a collection of indirect PDF objects.
///
/// This type holds written top-level indirect PDF objects. Typically, you won't
/// create a colllection yourself, but use the primary chunk of the top-level
/// [`Pdf`] through its [`Deref`] implementation.
///
/// However, sometimes it's useful to be able to create a separate chunk to be
/// able to write two things at the same time (which isn't possible with a
/// single chunk because of the streaming nature --- only one writer can borrow
/// it at a time).
#[derive(Clone)]
pub struct Chunk {
    pub(crate) buf: Buf,
    pub(crate) offsets: Vec<(Ref, usize)>,
    pub(crate) settings: Settings,
}

impl Chunk {
    /// Create a new chunk with the default capacity (currently 1 KB).
    #[allow(clippy::new_without_default)]
    pub fn new() -> Self {
        Self::with_capacity(1024)
    }

    /// Create a new chunk with the specified initial capacity.
    pub fn with_capacity(capacity: usize) -> Self {
        Self {
            buf: Buf::with_capacity(capacity),
            offsets: vec![],
            settings: Default::default(),
        }
    }

    /// Create a new chunk with the given write settings.
    pub fn with_settings(settings: Settings) -> Self {
        let mut chunk = Self::new();
<<<<<<< HEAD
        chunk.settings = settings;

=======
        chunk.write_settings = write_settings;
>>>>>>> 8c01c520
        chunk
    }

    /// The number of bytes that were written so far.
    #[inline]
    #[allow(clippy::len_without_is_empty)]
    pub fn len(&self) -> usize {
        self.buf.len()
    }

    /// Reserve an additional number of bytes in the buffer.
    pub fn reserve(&mut self, additional: usize) {
        self.buf.reserve(additional);
    }

    /// The bytes already written so far.
    pub fn as_bytes(&self) -> &[u8] {
        self.buf.as_slice()
    }

    /// Add all objects from another chunk to this one.
    pub fn extend(&mut self, other: &Chunk) {
        let base = self.len();
        self.buf.extend_buf(&other.buf);
        self.offsets
            .extend(other.offsets.iter().map(|&(id, offset)| (id, base + offset)));
    }

    /// An iterator over the references of the top-level objects
    /// of the chunk, in the order they appear in the chunk.
    pub fn refs(&self) -> impl ExactSizeIterator<Item = Ref> + '_ {
        self.offsets.iter().map(|&(id, _)| id)
    }

    /// Returns the limits of data written into the chunk.
    pub fn limits(&self) -> &Limits {
        self.buf.limits()
    }

    /// Merges other limits into this chunk, taking the maximum of each field
    /// from the chunk's current [`limits()`](Self::limits) and `other`.
    ///
    /// This is, for instance, useful when adding a content stream (with limits
    /// of its own) to the chunk.
    ///
    /// ```
    /// use pdf_writer::{Chunk, Content, Ref};
    ///
    /// let mut content = Content::new();
    /// content.set_dash_pattern([1.0, 3.0, 2.0, 4.0, 5.0], 1.0);
    /// let buf = content.finish();
    ///
    /// let mut chunk = Chunk::new();
    /// chunk.stream(Ref::new(1), &buf);
    /// chunk.merge_limits(buf.limits());
    ///
    /// // Dash pattern had an array with 5 entries.
    /// assert_eq!(chunk.limits().array_len(), 5);
    /// ```
    pub fn merge_limits(&mut self, other: &Limits) {
        self.buf.limits.merge(other);
    }

    /// Renumbers the IDs of indirect objects and all indirect references in the
    /// chunk and returns the resulting chunk.
    ///
    /// The given closure is called for each object and indirect reference in
    /// the chunk. When an ID appears multiple times in the chunk (for object
    /// and/or reference), it will be called multiple times. When assigning new
    /// IDs, it is up to you to provide a well-defined mapping (it should most
    /// probably be a pure function so that a specific old ID is always mapped
    /// to the same new ID).
    ///
    /// A simple way to renumber a chunk is to map all old IDs to new
    /// consecutive IDs. This can be achieved by allocating a new ID for each
    /// unique ID we have seen and memoizing this mapping in a hash map:
    ///
    /// ```
    /// # use std::collections::HashMap;
    /// # use pdf_writer::{Chunk, Ref, TextStr, Name};
    /// let mut chunk = Chunk::new();
    /// chunk.indirect(Ref::new(10)).primitive(true);
    /// chunk.indirect(Ref::new(17))
    ///     .dict()
    ///     .pair(Name(b"Self"), Ref::new(17))
    ///     .pair(Name(b"Ref"), Ref::new(10))
    ///     .pair(Name(b"NoRef"), TextStr("Text with 10 0 R"));
    ///
    /// // Gives the objects consecutive IDs.
    /// // - The `true` object will get ID 1.
    /// // - The dictionary object will get ID 2.
    /// let mut alloc = Ref::new(1);
    /// let mut map = HashMap::new();
    /// let renumbered = chunk.renumber(|old| {
    ///     *map.entry(old).or_insert_with(|| alloc.bump())
    /// });
    /// ```
    ///
    /// If a chunk references indirect objects that are not defined within it,
    /// the closure is still called with those references. Allocating new IDs
    /// for them will probably not make sense, so it's up to you to either not
    /// have dangling references or handle them in a way that makes sense for
    /// your use case.
    pub fn renumber<F>(&self, mapping: F) -> Chunk
    where
        F: FnMut(Ref) -> Ref,
    {
        let mut chunk = Chunk::with_capacity(self.len());
        self.renumber_into(&mut chunk, mapping);
        chunk
    }

    /// Same as [`renumber`](Self::renumber), but writes the results into an
    /// existing `target` chunk instead of creating a new chunk.
    pub fn renumber_into<F>(&self, target: &mut Chunk, mut mapping: F)
    where
        F: FnMut(Ref) -> Ref,
    {
        target.buf.reserve(self.len());
        crate::renumber::renumber(self, target, &mut mapping);
    }
}

/// Indirect objects and streams.
impl Chunk {
    /// Start writing an indirectly referenceable object.
    pub fn indirect(&mut self, id: Ref) -> Obj<'_> {
        self.offsets.push((id, self.buf.len()));
        Obj::indirect(&mut self.buf, id, self.settings)
    }

    /// Start writing an indirectly referenceable stream.
    ///
    /// The stream data and the `/Length` field are written automatically. You
    /// can add additional key-value pairs to the stream dictionary with the
    /// returned stream writer.
    ///
    /// You can use this function together with a [`Content`] stream builder to
    /// provide a [page's contents](Page::contents).
    /// ```
    /// use pdf_writer::{Pdf, Content, Ref};
    ///
    /// // Create a simple content stream.
    /// let mut content = Content::new();
    /// content.rect(50.0, 50.0, 50.0, 50.0);
    /// content.stroke();
    ///
    /// // Create a writer and write the stream.
    /// let mut pdf = Pdf::new();
    /// pdf.stream(Ref::new(1), &content.finish());
    /// ```
    ///
    /// This crate does not do any compression for you. If you want to compress
    /// a stream, you have to pass already compressed data into this function
    /// and specify the appropriate filter in the stream dictionary.
    ///
    /// For example, if you want to compress your content stream with DEFLATE,
    /// you could do something like this:
    /// ```
    /// use pdf_writer::{Pdf, Content, Ref, Filter};
    /// use miniz_oxide::deflate::{compress_to_vec_zlib, CompressionLevel};
    ///
    /// // Create a simple content stream.
    /// let mut content = Content::new();
    /// content.rect(50.0, 50.0, 50.0, 50.0);
    /// content.stroke();
    ///
    /// // Compress the stream.
    /// let level = CompressionLevel::DefaultLevel as u8;
    /// let compressed = compress_to_vec_zlib(&content.finish(), level);
    ///
    /// // Create a writer, write the compressed stream and specify that it
    /// // needs to be decoded with a FLATE filter.
    /// let mut pdf = Pdf::new();
    /// pdf.stream(Ref::new(1), &compressed).filter(Filter::FlateDecode);
    /// ```
    /// For all the specialized stream functions below, it works the same way:
    /// You can pass compressed data and specify a filter.
    ///
    /// Panics if the stream length exceeds `i32::MAX`.
    pub fn stream<'a>(&'a mut self, id: Ref, data: &'a [u8]) -> Stream<'a> {
        Stream::start(self.indirect(id), data)
    }
}

/// Document structure.
impl Chunk {
    /// Start writing a page tree.
    pub fn pages(&mut self, id: Ref) -> Pages<'_> {
        self.indirect(id).start()
    }

    /// Start writing a page.
    pub fn page(&mut self, id: Ref) -> Page<'_> {
        self.indirect(id).start()
    }

    /// Start writing an outline.
    pub fn outline(&mut self, id: Ref) -> Outline<'_> {
        self.indirect(id).start()
    }

    /// Start writing an outline item.
    pub fn outline_item(&mut self, id: Ref) -> OutlineItem<'_> {
        self.indirect(id).start()
    }

    /// Start writing a destination for use in a name tree.
    pub fn destination(&mut self, id: Ref) -> Destination<'_> {
        self.indirect(id).start()
    }

    /// Start writing a named destination dictionary.
    pub fn destinations(&mut self, id: Ref) -> TypedDict<'_, Destination<'_>> {
        self.indirect(id).dict().typed()
    }

    /// Start writing a file specification dictionary.
    pub fn file_spec(&mut self, id: Ref) -> FileSpec<'_> {
        self.indirect(id).start()
    }

    /// Start writing an embedded file stream.
    pub fn embedded_file<'a>(&'a mut self, id: Ref, bytes: &'a [u8]) -> EmbeddedFile<'a> {
        EmbeddedFile::start(self.stream(id, bytes))
    }

    /// Start writing a structure tree element.
    pub fn struct_element(&mut self, id: Ref) -> StructElement<'_> {
        self.indirect(id).start()
    }

    /// Start writing a namespace dictionary. PDF 2.0+
    pub fn namespace(&mut self, id: Ref) -> Namespace<'_> {
        self.indirect(id).start()
    }

    /// Start writing a metadata stream.
    pub fn metadata<'a>(&'a mut self, id: Ref, bytes: &'a [u8]) -> Metadata<'a> {
        Metadata::start(self.stream(id, bytes))
    }
}

/// Graphics and content.
impl Chunk {
    /// Start writing an image XObject stream.
    ///
    /// The samples should be encoded according to the stream's filter, color
    /// space and bits per component.
    pub fn image_xobject<'a>(
        &'a mut self,
        id: Ref,
        samples: &'a [u8],
    ) -> ImageXObject<'a> {
        ImageXObject::start(self.stream(id, samples))
    }

    /// Start writing a form XObject stream.
    ///
    /// These can be used as transparency groups.
    ///
    /// Note that these have nothing to do with forms that have fields to fill
    /// out. Rather, they are a way to encapsulate and reuse content across the
    /// file.
    ///
    /// You can create the content bytes using a [`Content`] builder.
    pub fn form_xobject<'a>(&'a mut self, id: Ref, content: &'a [u8]) -> FormXObject<'a> {
        FormXObject::start(self.stream(id, content))
    }

    /// Start writing an external graphics state dictionary.
    pub fn ext_graphics(&mut self, id: Ref) -> ExtGraphicsState<'_> {
        self.indirect(id).start()
    }
}

/// Fonts.
impl Chunk {
    /// Start writing a Type-1 font.
    pub fn type1_font(&mut self, id: Ref) -> Type1Font<'_> {
        self.indirect(id).start()
    }

    /// Start writing a Type-3 font.
    pub fn type3_font(&mut self, id: Ref) -> Type3Font<'_> {
        self.indirect(id).start()
    }

    /// Start writing a Type-0 font.
    pub fn type0_font(&mut self, id: Ref) -> Type0Font<'_> {
        self.indirect(id).start()
    }

    /// Start writing a CID font.
    pub fn cid_font(&mut self, id: Ref) -> CidFont<'_> {
        self.indirect(id).start()
    }

    /// Start writing a font descriptor.
    pub fn font_descriptor(&mut self, id: Ref) -> FontDescriptor<'_> {
        self.indirect(id).start()
    }

    /// Start writing a character map stream.
    ///
    /// If you want to use this for a `/ToUnicode` CMap, you can create the
    /// bytes using a [`UnicodeCmap`](types::UnicodeCmap) builder.
    pub fn cmap<'a>(&'a mut self, id: Ref, cmap: &'a [u8]) -> Cmap<'a> {
        Cmap::start(self.stream(id, cmap))
    }
}

/// Color spaces, shadings and patterns.
impl Chunk {
    /// Start writing a color space.
    pub fn color_space(&mut self, id: Ref) -> ColorSpace<'_> {
        self.indirect(id).start()
    }

    /// Start writing a function-based shading (type 1-3).
    pub fn function_shading(&mut self, id: Ref) -> FunctionShading<'_> {
        self.indirect(id).start()
    }

    /// Start writing a stream-based shading (type 4-7).
    pub fn stream_shading<'a>(
        &'a mut self,
        id: Ref,
        content: &'a [u8],
    ) -> StreamShading<'a> {
        StreamShading::start(self.stream(id, content))
    }

    /// Start writing a tiling pattern stream.
    ///
    /// You can create the content bytes using a [`Content`] builder.
    pub fn tiling_pattern<'a>(
        &'a mut self,
        id: Ref,
        content: &'a [u8],
    ) -> TilingPattern<'a> {
        TilingPattern::start_with_stream(self.stream(id, content))
    }

    /// Start writing a shading pattern.
    pub fn shading_pattern(&mut self, id: Ref) -> ShadingPattern<'_> {
        self.indirect(id).start()
    }

    /// Start writing an ICC profile stream.
    ///
    /// The `profile` argument shall contain the ICC profile data conforming to
    /// ICC.1:2004-10 (PDF 1.7), ICC.1:2003-09 (PDF 1.6), ICC.1:2001-12 (PDF 1.5),
    /// ICC.1:1999-04 (PDF 1.4), or ICC 3.3 (PDF 1.3). Profile data is commonly
    /// compressed using the `FlateDecode` filter.
    pub fn icc_profile<'a>(&'a mut self, id: Ref, profile: &'a [u8]) -> IccProfile<'a> {
        IccProfile::start(self.stream(id, profile))
    }
}

/// Functions.
impl Chunk {
    /// Start writing a sampled function stream.
    pub fn sampled_function<'a>(
        &'a mut self,
        id: Ref,
        samples: &'a [u8],
    ) -> SampledFunction<'a> {
        SampledFunction::start(self.stream(id, samples))
    }

    /// Start writing an exponential function.
    pub fn exponential_function(&mut self, id: Ref) -> ExponentialFunction<'_> {
        self.indirect(id).start()
    }

    /// Start writing a stitching function.
    pub fn stitching_function(&mut self, id: Ref) -> StitchingFunction<'_> {
        self.indirect(id).start()
    }

    /// Start writing a PostScript function stream.
    ///
    /// You can create the code bytes using [`PostScriptOp::encode`](types::PostScriptOp::encode).
    pub fn post_script_function<'a>(
        &'a mut self,
        id: Ref,
        code: &'a [u8],
    ) -> PostScriptFunction<'a> {
        PostScriptFunction::start(self.stream(id, code))
    }
}

/// Tree data structures.
impl Chunk {
    /// Start writing a name tree node.
    pub fn name_tree<T: Primitive>(&mut self, id: Ref) -> NameTree<'_, T> {
        self.indirect(id).start()
    }

    /// Start writing a number tree node.
    pub fn number_tree<T: Primitive>(&mut self, id: Ref) -> NumberTree<'_, T> {
        self.indirect(id).start()
    }
}

/// Interactive features.
impl Chunk {
    /// Start writing an annotation dictionary.
    pub fn annotation(&mut self, id: Ref) -> Annotation<'_> {
        self.indirect(id).start()
    }

    /// Start writing a form field dictionary.
    pub fn form_field(&mut self, id: Ref) -> Field<'_> {
        self.indirect(id).start()
    }
}

impl Debug for Chunk {
    fn fmt(&self, f: &mut Formatter<'_>) -> fmt::Result {
        f.pad("Chunk(..)")
    }
}

#[cfg(test)]
mod tests {
    use super::*;

    #[test]
    fn test_chunk() {
        let mut w = Pdf::new();
        let mut font = w.type3_font(Ref::new(1));
        let mut c = Chunk::new();
        c.font_descriptor(Ref::new(2)).name(Name(b"MyFont"));
        font.font_descriptor(Ref::new(2));
        font.finish();
        w.extend(&c);
        test!(
            w.finish(),
            b"%PDF-1.7\n%\x80\x80\x80\x80\n",
            b"1 0 obj",
            b"<<\n  /Type /Font\n  /Subtype /Type3\n  /FontDescriptor 2 0 R\n>>",
            b"endobj\n",
            b"2 0 obj",
            b"<<\n  /Type /FontDescriptor\n  /FontName /MyFont\n>>",
            b"endobj\n",
            b"xref",
            b"0 3",
            b"0000000000 65535 f\r",
            b"0000000016 00000 n\r",
            b"0000000094 00000 n\r",
            b"trailer",
            b"<<\n  /Size 3\n>>",
            b"startxref\n160\n%%EOF",
        );
    }
}<|MERGE_RESOLUTION|>--- conflicted
+++ resolved
@@ -54,12 +54,7 @@
     /// Create a new chunk with the given write settings.
     pub fn with_settings(settings: Settings) -> Self {
         let mut chunk = Self::new();
-<<<<<<< HEAD
         chunk.settings = settings;
-
-=======
-        chunk.write_settings = write_settings;
->>>>>>> 8c01c520
         chunk
     }
 
